strongswan-5.0.2
----------------

- Implemented all IETF Standard PA-TNC attributes and an OS IMC/IMV
  pair using them to transfer operating system information.

- The new "ipsec listcounters" command prints a list of global counter values
  about received and sent IKE messages and rekeyings.

- A new lookip plugin can perform fast lookup of tunnel information using a
  clients virtual IP and can send notifications about established or deleted
  tunnels. The "ipsec lookip" command can be used to query such information
  or receive notifications.

- The new error-notify plugin catches some common error conditions and allows
  an external application to receive notifications for them over a UNIX socket.

- IKE proposals can now use a PRF algorithm different to that defined for
  integrity protection. If an algorithm with a "prf" prefix is defined
  explicitly (such as prfsha1 or prfsha256), no implicit PRF algorithm based on
  the integrity algorithm is added to the proposal.

- The pkcs11 plugin can now load leftcert certificates from a smartcard for a
  specific ipsec.conf conn section and cacert CA certificates for a specific ca
  section.

- The load-tester plugin gained additional options for certificate generation
  and can load keys and multiple CA certificates from external files. It can
  install a dedicated outer IP address for each tunnel and tunnel initiation
  batches can be triggered and monitored externally using the
  "ipsec load-tester" tool.

- PKCS#7 container parsing has been modularized, and the openssl plugin
  gained an alternative implementation to decrypt and verify such files.
  In contrast to our own DER parser, OpenSSL can handle BER files, which is
  required for interoperability of our scepclient with EJBCA.

<<<<<<< HEAD
- IKEv1 in charon can now parse certificates received in PKCS#7 containers and
  supports NAT traversal as used by Windows clients. Patches courtesy of
  Volker Rümelin.

- The new rdrand plugin provides a high quality / high performance random
  source using the Intel rdrand instruction found on Ivy Bridge processors.
=======
- Support for the proprietary IKEv1 fragmentation extension has been added.
  Fragments are always handled on receipt but only sent if supported by the peer
  and if enabled with the new fragmentation ipsec.conf option.
>>>>>>> f31b4180

strongswan-5.0.1
----------------

- Introduced the sending of the standard IETF Assessment Result
  PA-TNC attribute by all strongSwan Integrity Measurement Verifiers.

- Extended PTS Attestation IMC/IMV pair to provide full evidence of
  the Linux IMA measurement process. All pertinent file information
  of a Linux OS can be collected and stored in an SQL database.

- The PA-TNC and PB-TNC protocols can now process huge data payloads
  >64 kB by distributing PA-TNC attributes over multiple PA-TNC messages
  and these messages over several PB-TNC batches. As long as no
  consolidated recommandation from all IMVs can be obtained, the TNC
  server requests more client data by sending an empty SDATA batch.

- The rightgroups2 ipsec.conf option can require group membership during
  a second authentication round, for example during XAuth authentication
  against a RADIUS server.

- The xauth-pam backend can authenticate IKEv1 XAuth and Hybrid authenticated
  clients against any PAM service. The IKEv2 eap-gtc plugin does not use
  PAM directly anymore, but can use any XAuth backend to verify credentials,
  including xauth-pam.

- The new unity plugin brings support for some parts of the IKEv1 Cisco Unity
  Extension. As client, charon narrows traffic selectors to the received
  Split-Include attributes and automatically installs IPsec bypass policies
  for received Local-LAN attributes. As server, charon sends Split-Include
  attributes for leftsubnet definitions containing multiple subnets to Unity-
  aware clients.

- An EAP-Nak payload is returned by clients if the gateway requests an EAP
  method that the client does not support.  Clients can also request a specific
  EAP method by configuring that method with leftauth.

- The eap-dynamic plugin handles EAP-Nak payloads returned by clients and uses
  these to select a different EAP method supported/requested by the client.
  The plugin initially requests the first registered method or the first method
  configured with charon.plugins.eap-dynamic.preferred.

- The new left/rightdns options specify connection specific DNS servers to
  request/respond in IKEv2 configuration payloads or IKEv2 mode config. leftdns
  can be any (comma separated) combination of %config4 and %config6 to request
  multiple servers, both for IPv4 and IPv6. rightdns takes a list of DNS server
  IP addresses to return.

- The left/rightsourceip options now accept multiple addresses or pools.
  leftsourceip can be any (comma separated) combination of %config4, %config6
  or fixed IP addresses to request. rightsourceip accepts multiple explicitly
  specified or referenced named pools.

- Multiple connections can now share a single address pool when they use the
  same definition in one of the rightsourceip pools.

- The options charon.interfaces_ignore and charon.interfaces_use allow one to
  configure the network interfaces used by the daemon.

- The kernel-netlink plugin supports the charon.install_virtual_ip_on option,
  which specifies the interface on which virtual IP addresses will be installed.
  If it is not specified the current behavior of using the outbound interface
  is preserved.

- The kernel-netlink plugin tries to keep the current source address when
  looking for valid routes to reach other hosts.

- The autotools build has been migrated to use a config.h header. strongSwan
  development headers will get installed during "make install" if
  --with-dev-headers has been passed to ./configure.

- All crypto primitives gained return values for most operations, allowing
  crypto backends to fail, for example when using hardware accelerators.

strongswan-5.0.0
----------------

- The charon IKE daemon gained experimental support for the IKEv1 protocol.
  Pluto has been removed from the 5.x series, and unless strongSwan is
  configured with --disable-ikev1 or --disable-ikev2, charon handles both
  keying protocols. The feature-set of IKEv1 in charon is almost on par with
  pluto, but currently does not support AH or bundled AH+ESP SAs. Beside
  RSA/ECDSA, PSK and XAuth, charon also supports the Hybrid authentication
  mode. Informations for interoperability and migration is available at
  http://wiki.strongswan.org/projects/strongswan/wiki/CharonPlutoIKEv1.

- Charon's bus_t has been refactored so that loggers and other listeners are
  now handled separately.  The single lock was previously cause for deadlocks
  if extensive listeners, such as the one provided by the updown plugin, wanted
  to acquire locks that were held by other threads which in turn tried to log
  messages, and thus were waiting to acquire the same lock currently held by
  the thread calling the listener.
  The implemented changes also allow the use of a read/write-lock for the
  loggers which increases performance if multiple loggers are registered.
  Besides several interface changes this last bit also changes the semantics
  for loggers as these may now be called by multiple threads at the same time.

- Source routes are reinstalled if interfaces are reactivated or IP addresses
  reappear.

- The thread pool (processor_t) now has more control over the lifecycle of
  a job (see job.h for details).  In particular, it now controls the destruction
  of jobs after execution and the cancellation of jobs during shutdown.  Due to
  these changes the requeueing feature, previously available to callback_job_t
  only, is now available to all jobs (in addition to a new rescheduling
  feature).

- In addition to trustchain key strength definitions for different public key
  systems, the rightauth option now takes a list of signature hash algorithms
  considered save for trustchain validation. For example, the setting
  rightauth=rsa-2048-ecdsa-256-sha256-sha384-sha512 requires a trustchain
  that uses at least RSA-2048 or ECDSA-256 keys and certificate signatures
  using SHA-256 or better.


strongswan-4.6.4
----------------

- Fixed a security vulnerability in the gmp plugin.  If this plugin was used
  for RSA signature verification an empty or zeroed signature was handled as
  a legitimate one.

- Fixed several issues with reauthentication and address updates.


strongswan-4.6.3
----------------

- The tnc-pdp plugin implements a RADIUS server interface allowing
  a strongSwan TNC server to act as a Policy Decision Point.

- The eap-radius authentication backend enforces Session-Timeout attributes
  using RFC4478 repeated authentication and acts upon RADIUS Dynamic
  Authorization extensions, RFC 5176. Currently supported are disconnect
  requests and CoA messages containing a Session-Timeout.

- The eap-radius plugin can forward arbitrary RADIUS attributes from and to
  clients using custom IKEv2 notify payloads. The new radattr plugin reads
  attributes to include from files and prints received attributes to the
  console.

- Added support for untruncated MD5 and SHA1 HMACs in ESP as used in
  RFC 4595.

- The cmac plugin implements the AES-CMAC-96 and AES-CMAC-PRF-128 algorithms
  as defined in RFC 4494 and RFC 4615, respectively.

- The resolve plugin automatically installs nameservers via resolvconf(8),
  if it is installed, instead of modifying /etc/resolv.conf directly.

- The IKEv2 charon daemon supports now raw RSA public keys in RFC 3110
  DNSKEY and PKCS#1 file format.


strongswan-4.6.2
----------------

- Upgraded the TCG IF-IMC and IF-IMV C API to the upcoming version 1.3
  which supports IF-TNCCS 2.0 long message types, the exclusive flags
  and multiple IMC/IMV IDs. Both the TNC Client and Server as well as
  the "Test", "Scanner", and "Attestation" IMC/IMV pairs were updated.

- Fully implemented the "TCG Attestation PTS Protocol: Binding to IF-M"
  standard (TLV-based messages only). TPM-based remote attestation of
  Linux IMA (Integrity Measurement Architecture) possible. Measurement
  reference values are automatically stored in an SQLite database.

- The EAP-RADIUS authentication backend supports RADIUS accounting. It sends
  start/stop messages containing Username, Framed-IP and Input/Output-Octets
  attributes and has been tested against FreeRADIUS and Microsoft NPS.

- Added support for PKCS#8 encoded private keys via the libstrongswan
  pkcs8 plugin.  This is the default format used by some OpenSSL tools since
  version 1.0.0 (e.g. openssl req with -keyout).

- Added session resumption support to the strongSwan TLS stack.


strongswan-4.6.1
----------------

- Because of changing checksums before and after installation which caused
  the integrity tests to fail we avoided directly linking libsimaka, libtls and
  libtnccs to those libcharon plugins which make use of these dynamic libraries.
  Instead we linked the libraries to the charon daemon. Unfortunately Ubuntu
  11.10 activated the --as-needed ld option which discards explicit links
  to dynamic libraries that are not actually used by the charon daemon itself,
  thus causing failures during the loading of the plugins which depend on these
  libraries for resolving external symbols.

-  Therefore our approach of computing  integrity checksums for plugins had to be
   changed radically by moving the hash generation from the compilation to the
   post-installation phase.


strongswan-4.6.0
----------------

- The new libstrongswan certexpire plugin collects expiration information of
  all used certificates and exports them to CSV files. It either directly
  exports them or uses cron style scheduling for batch exports.

- starter passes unresolved hostnames to charon, allowing it to do name
  resolution not before the connection attempt. This is especially useful with
  connections between hosts using dynamic IP addresses. Thanks to Mirko Parthey
  for the initial patch.

- The android plugin can now be used without the Android frontend patch and
  provides DNS server registration and logging to logcat.

- Pluto and starter (plus stroke and whack) have been ported to Android.

- Support for ECDSA private and public key operations has been added to the
  pkcs11 plugin.  The plugin now also provides DH and ECDH via PKCS#11 and can
  use tokens as random number generators (RNG).  By default only private key
  operations are enabled, more advanced features have to be enabled by their
  option in strongswan.conf.  This also applies to public key operations (even
  for keys not stored on the token) which were enabled by default before.

- The libstrongswan plugin system now supports detailed plugin dependencies.
  Many plugins have been extended to export its capabilities and requirements.
  This allows the plugin loader to resolve plugin loading order automatically,
  and in future releases, to dynamically load the required features on demand.
  Existing third party plugins are source (but not binary) compatible if they
  properly initialize the new get_features() plugin function to NULL.

- The tnc-ifmap plugin implements a TNC IF-MAP 2.0 client which can deliver
  metadata about IKE_SAs via a SOAP interface to a MAP server. The tnc-ifmap
  plugin requires the Apache Axis2/C library.


strongswan-4.5.3
----------------

- Our private libraries (e.g. libstrongswan) are not installed directly in
  prefix/lib anymore.  Instead a subdirectory is used (prefix/lib/ipsec/ by
  default).  The plugins directory is also moved from libexec/ipsec/ to that
  directory.

- The dynamic IMC/IMV libraries were moved from the plugins directory to
  a new imcvs directory in the prefix/lib/ipsec/ subdirectory.

- Job priorities were introduced to prevent thread starvation caused by too
  many threads handling blocking operations (such as CRL fetching).  Refer to
  strongswan.conf(5) for details.

- Two new strongswan.conf options allow to fine-tune performance on IKEv2
  gateways by dropping IKE_SA_INIT requests on high load.

- IKEv2 charon daemon supports start PASS and DROP shunt policies
  preventing traffic to go through IPsec connections. Installation of the
  shunt policies either via the XFRM netfilter or PFKEYv2 IPsec kernel
  interfaces.

- The history of policies installed in the kernel is now tracked so that e.g.
  trap policies are correctly updated when reauthenticated SAs are terminated.

- IMC/IMV Scanner pair implementing the RFC 5792 PA-TNC (IF-M) protocol.
  Using "netstat -l" the IMC scans open listening ports on the TNC client
  and sends a port list to the IMV which based on a port policy decides if
  the client is admitted to the network.
  (--enable-imc-scanner/--enable-imv-scanner).

- IMC/IMV Test pair implementing the RFC 5792 PA-TNC (IF-M) protocol.
  (--enable-imc-test/--enable-imv-test).

- The IKEv2 close action does not use the same value as the ipsec.conf dpdaction
  setting, but the value defined by its own closeaction keyword. The action
  is triggered if the remote peer closes a CHILD_SA unexpectedly.


strongswan-4.5.2
----------------

- The whitelist plugin for the IKEv2 daemon maintains an in-memory identity
  whitelist. Any connection attempt of peers not whitelisted will get rejected.
  The 'ipsec whitelist' utility provides a simple command line frontend for
  whitelist administration.

- The duplicheck plugin provides a specialized form of duplicate checking,
  doing a liveness check on the old SA and optionally notify a third party
  application about detected duplicates.

- The coupling plugin permanently couples two or more devices by limiting
  authentication to previously used certificates.

- In the case that the peer config and child config don't have the same name
  (usually in SQL database defined connections), ipsec up|route <peer config>
  starts|routes all associated child configs and ipsec up|route <child config>
  only starts|routes the specific child config.

- fixed the encoding and parsing of X.509 certificate policy statements (CPS).

- Duncan Salerno contributed the eap-sim-pcsc plugin implementing a
  pcsc-lite based SIM card backend.

- The eap-peap plugin implements the EAP PEAP protocol. Interoperates
  successfully with a FreeRADIUS server and Windows 7 Agile VPN clients.

- The IKEv2 daemon charon rereads strongswan.conf on SIGHUP and instructs
  all plugins to reload. Currently only the eap-radius and the attr plugins
  support configuration reloading.

- Added userland support to the IKEv2 daemon for Extended Sequence Numbers
  support coming with Linux 2.6.39. To enable ESN on a connection, add
  the 'esn' keyword to the proposal. The default proposal uses 32-bit sequence
  numbers only ('noesn'), and the same value is used if no ESN mode is
  specified. To negotiate ESN support with the peer, include both, e.g.
  esp=aes128-sha1-esn-noesn.

- In addition to ESN, Linux 2.6.39 gained support for replay windows larger
  than 32 packets. The new global strongswan.conf option 'charon.replay_window'
  configures the size of the replay window, in packets.


strongswan-4.5.1
----------------

- Sansar Choinyambuu implemented the RFC 5793 Posture Broker Protocol (BP)
  compatible with Trusted Network Connect (TNC). The TNCCS 2.0 protocol
  requires the tnccs_20, tnc_imc and tnc_imv plugins but does not depend
  on the libtnc library. Any available IMV/IMC pairs conforming to the
  Trusted Computing Group's TNC-IF-IMV/IMC 1.2 interface specification
  can be loaded via /etc/tnc_config.

- Re-implemented the TNCCS 1.1 protocol by using the tnc_imc and tnc_imv
  in place of the external libtnc library.

- The tnccs_dynamic plugin loaded on a TNC server in addition to the
  tnccs_11 and tnccs_20 plugins, dynamically detects the IF-TNCCS
  protocol version used by a TNC client and invokes an instance of
  the corresponding protocol stack.

- IKE and ESP proposals can now be stored in an SQL database using a
  new proposals table. The start_action field in the child_configs
  tables allows the automatic starting or routing of connections stored
  in an SQL database.

- The new certificate_authorities and certificate_distribution_points
  tables make it possible to store CRL and OCSP Certificate Distribution
  points in an SQL database.

- The new 'include' statement allows to recursively include other files in
  strongswan.conf.  Existing sections and values are thereby extended and
  replaced, respectively.

- Due to the changes in the parser for strongswan.conf, the configuration
  syntax for the attr plugin has changed.  Previously, it was possible to
  specify multiple values of a specific attribute type by adding multiple
  key/value pairs with the same key (e.g. dns) to the plugins.attr section.
  Because values with the same key now replace previously defined values
  this is not possible anymore.  As an alternative, multiple values can be
  specified by separating them with a comma (e.g. dns = 1.2.3.4, 2.3.4.5).

- ipsec listalgs now appends (set in square brackets) to each crypto
  algorithm listed the plugin that registered the function.

- Traffic Flow Confidentiality padding supported with Linux 2.6.38 can be used
  by the IKEv2 daemon. The ipsec.conf 'tfc' keyword pads all packets to a given
  boundary, the special value '%mtu' pads all packets to the path MTU.

- The new af-alg plugin can use various crypto primitives of the Linux Crypto
  API using the AF_ALG interface introduced with 2.6.38. This removes the need
  for additional userland implementations of symmetric cipher, hash, hmac and
  xcbc algorithms.

- The IKEv2 daemon supports the INITIAL_CONTACT notify as initiator and
  responder. The notify is sent when initiating configurations with a unique
  policy, set in ipsec.conf via the global 'uniqueids' option.

- The conftest conformance testing framework enables the IKEv2 stack to perform
  many tests using a distinct tool and configuration frontend. Various hooks
  can alter reserved bits, flags, add custom notifies and proposals, reorder
  or drop messages and much more. It is enabled using the --enable-conftest
  ./configure switch.

- The new libstrongswan constraints plugin provides advanced X.509 constraint
  checking. In addition to X.509 pathLen constraints, the plugin checks for
  nameConstraints and certificatePolicies, including policyMappings and
  policyConstraints. The x509 certificate plugin and the pki tool have been
  enhanced to support these extensions. The new left/rightcertpolicy ipsec.conf
  connection keywords take OIDs a peer certificate must have.

- The left/rightauth ipsec.conf keywords accept values with a minimum strength
  for trustchain public keys in bits, such as rsa-2048 or ecdsa-256.

- The revocation and x509 libstrongswan plugins and the pki tool gained basic
  support for delta CRLs.


strongswan-4.5.0
----------------

- IMPORTANT: the default keyexchange mode 'ike' is changing with release 4.5
  from 'ikev1' to 'ikev2', thus commemorating the five year anniversary of the
  IKEv2 RFC 4306 and its mature successor RFC 5996. The time has definitively
  come for IKEv1 to go into retirement and to cede its place to the much more
  robust, powerful and versatile IKEv2 protocol!

- Added new ctr, ccm and gcm plugins providing Counter, Counter with CBC-MAC
  and Galois/Counter Modes based on existing CBC implementations. These
  new plugins bring support for AES and Camellia Counter and CCM algorithms
  and the AES GCM algorithms for use in IKEv2.

- The new pkcs11 plugin brings full Smartcard support to the IKEv2 daemon and
  the pki utility using one or more PKCS#11 libraries. It currently supports
  RSA private and public key operations and loads X.509 certificates from
  tokens.

- Implemented a general purpose TLS stack based on crypto and credential
  primitives of libstrongswan. libtls supports TLS versions 1.0, 1.1 and 1.2,
  ECDHE-ECDSA/RSA, DHE-RSA and RSA key exchange algorithms and RSA/ECDSA based
  client authentication.

- Based on libtls, the eap-tls plugin brings certificate based EAP
  authentication for client and server. It is compatible to Windows 7 IKEv2
  Smartcard authentication and the OpenSSL based FreeRADIUS EAP-TLS backend.

- Implemented the TNCCS 1.1 Trusted Network Connect protocol using the
  libtnc library on the strongSwan client and server side via the tnccs_11
  plugin and optionally connecting to a TNC@FHH-enhanced FreeRADIUS AAA server.
  Depending on the resulting TNC Recommendation, strongSwan clients are granted
  access to a network behind a strongSwan gateway (allow), are put into a
  remediation zone (isolate) or are blocked (none), respectively. Any number
  of Integrity Measurement Collector/Verifier pairs can be attached
  via the tnc-imc and tnc-imv charon plugins.

- The IKEv1 daemon pluto now uses the same kernel interfaces as the IKEv2
  daemon charon. As a result of this, pluto now supports xfrm marks which
  were introduced in charon with 4.4.1.

- Applets for Maemo 5 (Nokia) allow to easily configure and control IKEv2
  based VPN connections with EAP authentication on supported devices.

- The RADIUS plugin eap-radius now supports multiple RADIUS servers for
  redundant setups. Servers are selected by a defined priority, server load and
  availability.

- The simple led plugin controls hardware LEDs through the Linux LED subsystem.
  It currently shows activity of the IKE daemon and is a good example how to
  implement a simple event listener.

- Improved MOBIKE behavior in several corner cases, for instance, if the
  initial responder moves to a different address.

- Fixed left-/rightnexthop option, which was broken since 4.4.0.

- Fixed a bug not releasing a virtual IP address to a pool if the XAUTH
  identity was different from the IKE identity.

- Fixed the alignment of ModeConfig messages on 4-byte boundaries in the
  case where the attributes are not a multiple of 4 bytes (e.g. Cisco's
  UNITY_BANNER).

- Fixed the interoperability of the socket_raw and socket_default
  charon plugins.

- Added man page for strongswan.conf


strongswan-4.4.1
----------------

- Support of xfrm marks in IPsec SAs and IPsec policies introduced
  with the Linux 2.6.34 kernel. For details see the example scenarios
  ikev2/nat-two-rw-mark, ikev2/rw-nat-mark-in-out and ikev2/net2net-psk-dscp.

- The PLUTO_MARK_IN and PLUTO_ESP_ENC environment variables can be used
  in a user-specific updown script to set marks on inbound ESP or
  ESP_IN_UDP packets.

- The openssl plugin now supports X.509 certificate and CRL functions.

- OCSP/CRL checking in IKEv2 has been moved to the revocation plugin, enabled
  by default. Plase update manual load directives in strongswan.conf.

- RFC3779 ipAddrBlock constraint checking has been moved to the addrblock
  plugin, disabled by default. Enable it and update manual load directives
  in strongswan.conf, if required.

- The pki utility supports CRL generation using the --signcrl command.

- The ipsec pki --self, --issue and --req commands now support output in
  PEM format using the --outform pem option.

- The major refactoring of the IKEv1 Mode Config functionality now allows
  the transport and handling of any Mode Config attribute.

- The RADIUS proxy plugin eap-radius now supports multiple servers. Configured
  servers are chosen randomly, with the option to prefer a specific server.
  Non-responding servers are degraded by the selection process.

- The ipsec pool tool manages arbitrary configuration attributes stored
  in an SQL database. ipsec pool --help gives the details.

- The new eap-simaka-sql plugin acts as a backend for EAP-SIM and EAP-AKA,
  reading triplets/quintuplets from an SQL database.

- The High Availability plugin now supports a HA enabled in-memory address
  pool and Node reintegration without IKE_SA rekeying. The latter allows
  clients without IKE_SA rekeying support to keep connected during
  reintegration. Additionally, many other issues have been fixed in the ha
  plugin.

- Fixed a potential remote code execution vulnerability resulting from
  the misuse of snprintf(). The vulnerability is exploitable by
  unauthenticated users.


strongswan-4.4.0
----------------

- The IKEv2 High Availability plugin has been integrated. It provides
  load sharing and failover capabilities in a cluster of currently two nodes,
  based on an extend ClusterIP kernel module. More information is available at
  http://wiki.strongswan.org/projects/strongswan/wiki/HighAvailability.
  The development of the High Availability functionality was sponsored by
  secunet Security Networks AG.

- Added IKEv1 and IKEv2 configuration support for the AES-GMAC
  authentication-only ESP cipher. Our aes_gmac kernel patch or a Linux
  2.6.34 kernel is required to make AES-GMAC available via the XFRM
  kernel interface.

- Added support for Diffie-Hellman groups 22, 23 and 24 to the gmp, gcrypt
  and openssl plugins, usable by both pluto and charon. The new proposal
  keywords are modp1024s160, modp2048s224 and modp2048s256. Thanks to Joy Latten
  from IBM for his contribution.

- The IKEv1 pluto daemon supports RAM-based virtual IP pools using
  the rightsourceip directive with a subnet from which addresses
  are allocated.

- The ipsec pki --gen and --pub commands now allow the output of
  private and public keys in PEM format using the --outform pem
  command line option.

- The new DHCP plugin queries virtual IP addresses for clients from a DHCP
  server using broadcasts, or a defined server using the
  charon.plugins.dhcp.server strongswan.conf option. DNS/WINS server information
  is additionally served to clients if the DHCP server provides such
  information. The plugin is used in ipsec.conf configurations having
  rightsourceip set to %dhcp.

- A new plugin called farp fakes ARP responses for virtual IP addresses
  handed out to clients from the IKEv2 daemon charon. The plugin lets a
  road-warrior act as a client on the local LAN if it uses a virtual IP
  from the responders subnet, e.g. acquired using the DHCP plugin.

- The existing IKEv2 socket implementations have been migrated to the
  socket-default and the socket-raw plugins. The new socket-dynamic plugin
  binds sockets dynamically to ports configured via the left-/rightikeport
  ipsec.conf connection parameters.

- The android charon plugin stores received DNS server information as "net.dns"
  system properties, as used by the Android platform.


strongswan-4.3.6
----------------

- The IKEv2 daemon supports RFC 3779 IP address block constraints
  carried as a critical X.509v3 extension in the peer certificate.

- The ipsec pool --add|del dns|nbns command manages DNS and NBNS name
  server entries that are sent via the IKEv1 Mode Config or IKEv2
  Configuration Payload to remote clients.

- The Camellia cipher can be used as an IKEv1 encryption algorithm.

- The IKEv1 and IKEV2 daemons now check certificate path length constraints.

- The new ipsec.conf conn option "inactivity" closes a CHILD_SA if no traffic
  was sent or received within the given interval. To close the complete IKE_SA
  if its only CHILD_SA was inactive, set the global strongswan.conf option
  "charon.inactivity_close_ike" to yes.

- More detailed IKEv2 EAP payload information in debug output

- IKEv2 EAP-SIM and EAP-AKA share joint libsimaka library

- Added required userland changes for proper SHA256 and SHA384/512 in ESP that
  will be introduced with Linux 2.6.33. The "sha256"/"sha2_256" keyword now
  configures the kernel with 128 bit truncation, not the non-standard 96
  bit truncation used by previous releases. To use the old 96 bit truncation
  scheme, the new "sha256_96" proposal keyword has been introduced.

- Fixed IPComp in tunnel mode, stripping out the duplicated outer header. This
  change makes IPcomp tunnel mode connections incompatible with previous
  releases; disable compression on such tunnels.

- Fixed BEET mode connections on recent kernels by installing SAs with
  appropriate traffic selectors, based on a patch by Michael Rossberg.

- Using extensions (such as BEET mode) and crypto algorithms (such as twofish,
  serpent, sha256_96) allocated in the private use space now require that we
  know its meaning, i.e. we are talking to strongSwan. Use the new
  "charon.send_vendor_id" option in strongswan.conf to let the remote peer know
  this is the case.

- Experimental support for draft-eronen-ipsec-ikev2-eap-auth, where the
  responder omits public key authentication in favor of a mutual authentication
  method. To enable EAP-only authentication, set rightauth=eap on the responder
  to rely only on the MSK constructed AUTH payload. This not-yet standardized
  extension requires the strongSwan vendor ID introduced above.

- The IKEv1 daemon ignores the Juniper SRX notification type 40001, thus
  allowing interoperability.


strongswan-4.3.5
----------------

- The IKEv1 pluto daemon can now use SQL-based address pools to deal out
  virtual IP addresses as a Mode Config server. The pool capability has been
  migrated from charon's sql plugin to a new attr-sql plugin which is loaded
  by libstrongswan and which can be used by both daemons either with a SQLite
  or MySQL database and the corresponding plugin.

- Plugin names have been streamlined: EAP plugins now have a dash after eap
  (e.g. eap-sim), as it is used with the --enable-eap-sim ./configure option.
  Plugin configuration sections in strongswan.conf now use the same name as the
  plugin itself (i.e. with a dash). Make sure to update "load" directives and
  the affected plugin sections in existing strongswan.conf files.

- The private/public key parsing and encoding has been split up into
  separate pkcs1, pgp, pem and dnskey plugins. The public key implementation
  plugins gmp, gcrypt and openssl can all make use of them.

- The EAP-AKA plugin can use different backends for USIM/quintuplet
  calculations, very similar to the EAP-SIM plugin. The existing 3GPP2 software
  implementation has been migrated to a separate plugin.

- The IKEv2 daemon charon gained basic PGP support. It can use locally installed
  peer certificates and can issue signatures based on RSA private keys.

- The new 'ipsec pki' tool provides a set of commands to maintain a public
  key infrastructure. It currently supports operations to create RSA and ECDSA
  private/public keys, calculate fingerprints and issue or verify certificates.

- Charon uses a monotonic time source for statistics and job queueing, behaving
  correctly if the system time changes (e.g. when using NTP).

- In addition to time based rekeying, charon supports IPsec SA lifetimes based
  on processed volume or number of packets. They new ipsec.conf paramaters
  'lifetime' (an alias to 'keylife'), 'lifebytes' and 'lifepackets' handle
  SA timeouts, while the parameters 'margintime' (an alias to rekeymargin),
  'marginbytes' and 'marginpackets' trigger the rekeying before a SA expires.
  The existing parameter 'rekeyfuzz' affects all margins.

- If no CA/Gateway certificate is specified in the NetworkManager plugin,
  charon uses a set of trusted root certificates preinstalled by distributions.
  The directory containing CA certificates can be specified using the
  --with-nm-ca-dir=path configure option.

- Fixed the encoding of the Email relative distinguished name in left|rightid
  statements.

- Fixed the broken parsing of PKCS#7 wrapped certificates by the pluto daemon.

- Fixed smartcard-based authentication in the pluto daemon which was broken by
  the ECDSA support introduced with the 4.3.2 release.

- A patch contributed by Heiko Hund fixes mixed IPv6 in IPv4 and vice versa
  tunnels established with the IKEv1 pluto daemon.

- The pluto daemon now uses the libstrongswan x509 plugin for certificates and
  CRls and the struct id type was replaced by identification_t used by charon
  and the libstrongswan library.


strongswan-4.3.4
----------------

- IKEv2 charon daemon ported to FreeBSD and Mac OS X. Installation details can
  be found on wiki.strongswan.org.

- ipsec statusall shows the number of bytes transmitted and received over
  ESP connections configured by the IKEv2 charon daemon.

- The IKEv2 charon daemon supports include files in ipsec.secrets.


strongswan-4.3.3
----------------

- The configuration option --enable-integrity-test plus the strongswan.conf
  option libstrongswan.integrity_test = yes activate integrity tests
  of the IKE daemons charon and pluto, libstrongswan and all loaded
  plugins. Thus dynamic library misconfigurations and non-malicious file
  manipulations can be reliably detected.

- The new default setting libstrongswan.ecp_x_coordinate_only=yes allows
  IKEv1 interoperability with MS Windows using the ECP DH groups 19 and 20.

- The IKEv1 pluto daemon now supports the AES-CCM and AES-GCM ESP
  authenticated encryption algorithms.

- The IKEv1 pluto daemon now supports V4 OpenPGP keys.

- The RDN parser vulnerability discovered by Orange Labs research team
  was not completely fixed in version 4.3.2. Some more modifications
  had to be applied to the asn1_length() function to make it robust.


strongswan-4.3.2
----------------

- The new gcrypt plugin provides symmetric cipher, hasher, RNG, Diffie-Hellman
  and RSA crypto primitives using the LGPL licensed GNU gcrypt library.

- libstrongswan features an integrated crypto selftest framework for registered
  algorithms. The test-vector plugin provides a first set of test vectors and
  allows pluto and charon to rely on tested crypto algorithms.

- pluto can now use all libstrongswan plugins with the exception of x509 and xcbc.
  Thanks to the openssl plugin, the ECP Diffie-Hellman groups 19, 20, 21, 25, and
  26 as well as ECDSA-256, ECDSA-384, and ECDSA-521 authentication can be used
  with IKEv1.

- Applying their fuzzing tool, the Orange Labs vulnerability research team found
  another two DoS vulnerabilities, one in the rather old ASN.1 parser of Relative
  Distinguished Names (RDNs) and a second one in the conversion of ASN.1 UTCTIME
  and GENERALIZEDTIME strings to a time_t value.


strongswan-4.3.1
----------------

- The nm plugin now passes DNS/NBNS server information to NetworkManager,
  allowing a gateway administrator to set DNS/NBNS configuration on clients
  dynamically.

- The nm plugin also accepts CA certificates for gateway authentication. If
  a CA certificate is configured, strongSwan uses the entered gateway address
  as its idenitity, requiring the gateways certificate to contain the same as
  subjectAltName. This allows a gateway administrator to deploy the same
  certificates to Windows 7 and NetworkManager clients.

- The command ipsec purgeike deletes IKEv2 SAs that don't have a CHILD SA.
  The command ipsec down <conn>{n} deletes CHILD SA instance n of connection
  <conn> whereas ipsec down <conn>{*} deletes all CHILD SA instances.
  The command ipsec down <conn>[n] deletes IKE SA instance n of connection
  <conn> plus dependent CHILD SAs whereas ipsec down <conn>[*] deletes all
  IKE SA instances of connection <conn>.

- Fixed a regression introduced in 4.3.0 where EAP authentication calculated
  the AUTH payload incorrectly. Further, the EAP-MSCHAPv2 MSK key derivation
  has been updated to be compatible with the Windows 7 Release Candidate.

- Refactored installation of triggering policies. Routed policies are handled
  outside of IKE_SAs to keep them installed in any case. A tunnel gets
  established only once, even if initiation is delayed due network outages.

- Improved the handling of multiple acquire signals triggered by the kernel.

- Fixed two DoS vulnerabilities in the charon daemon that were discovered by
  fuzzing techniques: 1) Sending a malformed IKE_SA_INIT request leaved an
  incomplete state which caused a null pointer dereference if a subsequent
  CREATE_CHILD_SA request was sent. 2) Sending an IKE_AUTH request with either
  a missing TSi or TSr payload caused a null pointer derefence because the
  checks for TSi and TSr were interchanged. The IKEv2 fuzzer used was
  developed by the Orange Labs vulnerability research team. The tool was
  initially written by Gabriel Campana and is now maintained by Laurent Butti.

- Added support for AES counter mode in ESP in IKEv2 using the proposal
  keywords aes128ctr, aes192ctr and aes256ctr.

- Further progress in refactoring pluto: Use of the curl and ldap plugins
  for fetching crls and OCSP. Use of the random plugin to get keying material
  from /dev/random or /dev/urandom. Use of the openssl plugin as an alternative
  to the aes, des, sha1, sha2, and md5 plugins. The blowfish, twofish, and
  serpent encryption plugins are now optional and are not enabled by default.


strongswan-4.3.0
----------------

- Support for the IKEv2 Multiple Authentication Exchanges extension (RFC4739).
  Initiators and responders can use several authentication rounds (e.g. RSA
  followed by EAP) to authenticate. The new ipsec.conf leftauth/rightauth and
  leftauth2/rightauth2 parameters define own authentication rounds or setup
  constraints for the remote peer. See the ipsec.conf man page for more detials.

- If glibc printf hooks (register_printf_function) are not available,
  strongSwan can use the vstr string library to run on non-glibc systems.

- The IKEv2 charon daemon can now configure the ESP CAMELLIA-CBC cipher
  (esp=camellia128|192|256).

- Refactored the pluto and scepclient code to use basic functions (memory
  allocation, leak detective, chunk handling, printf_hooks, strongswan.conf
  attributes, ASN.1 parser, etc.) from the libstrongswan library.

- Up to two DNS and WINS servers to be sent via IKEv1 ModeConfig can be
  configured in the pluto section of strongswan.conf.


strongswan-4.2.14
-----------------

- The new server-side EAP RADIUS plugin (--enable-eap-radius)
  relays EAP messages to and from a RADIUS server. Successfully
  tested with with a freeradius server using EAP-MD5 and EAP-SIM.

- A vulnerability in the Dead Peer Detection (RFC 3706) code was found by
  Gerd v. Egidy <gerd.von.egidy@intra2net.com> of Intra2net AG affecting
  all Openswan and strongSwan releases. A malicious (or expired ISAKMP)
  R_U_THERE or R_U_THERE_ACK Dead Peer Detection packet can cause the
  pluto IKE daemon to crash and restart. No authentication or encryption
  is required to trigger this bug. One spoofed UDP packet can cause the
  pluto IKE daemon to restart and be unresponsive for a few seconds while
  restarting. This DPD null state vulnerability has been officially
  registered as CVE-2009-0790 and is fixed by this release.

- ASN.1 to time_t conversion caused a time wrap-around for
  dates after Jan 18 03:14:07 UTC 2038 on 32-bit platforms.
  As a workaround such dates are set to the maximum representable
  time, i.e. Jan 19 03:14:07 UTC 2038.

- Distinguished Names containing wildcards (*) are not sent in the
  IDr payload anymore.


strongswan-4.2.13
-----------------

- Fixed a use-after-free bug in the DPD timeout section of the
  IKEv1 pluto daemon which sporadically caused a segfault.

- Fixed a crash in the IKEv2 charon daemon occurring with
  mixed RAM-based and SQL-based virtual IP address pools.

- Fixed ASN.1 parsing of algorithmIdentifier objects where the
  parameters field is optional.

- Ported nm plugin to NetworkManager 7.1.


strongswan-4.2.12
-----------------

- Support of the EAP-MSCHAPv2 protocol enabled by the option
  --enable-eap-mschapv2. Requires the MD4 hash algorithm enabled
  either by --enable-md4 or --enable-openssl.

- Assignment of up to two DNS and up to two WINS servers to peers via
  the IKEv2 Configuration Payload (CP). The IPv4 or IPv6 nameserver
  addresses are defined in strongswan.conf.

- The strongSwan applet for the Gnome NetworkManager is now built and
  distributed as a separate tarball under the name NetworkManager-strongswan.


strongswan-4.2.11
-----------------

- Fixed ESP NULL encryption broken by the refactoring of keymat.c.
  Also introduced proper initialization and disposal of keying material.

- Fixed the missing listing of connection definitions in ipsec statusall
  broken by an unfortunate local variable overload.


strongswan-4.2.10
-----------------

- Several performance improvements to handle thousands of tunnels with almost
  linear upscaling. All relevant data structures have been replaced by faster
  counterparts with better lookup times.

- Better parallelization to run charon on multiple cores. Due to improved
  ressource locking and other optimizations the daemon can take full
  advantage of 16 or even more cores.

- The load-tester plugin can use a NULL Diffie-Hellman group and simulate
  unique identities and certificates by signing peer certificates using a CA
  on the fly.

- The redesigned stroke in-memory IP pool handles leases. The "ipsec leases"
  command queries assigned leases.

- Added support for smartcards in charon by using the ENGINE API provided by
  OpenSSL, based on patches by Michael Roßberg.

- The Padlock plugin supports the hardware RNG found on VIA CPUs to provide a
  reliable source of randomness.

strongswan-4.2.9
----------------

- Flexible configuration of logging subsystem allowing to log to multiple
  syslog facilities or to files using fine-grained log levels for each target.

- Load testing plugin to do stress testing of the IKEv2 daemon against self
  or another host. Found and fixed issues during tests in the multi-threaded
  use of the OpenSSL plugin.

- Added profiling code to synchronization primitives to find bottlenecks if
  running on multiple cores. Found and fixed an issue where parts of the
  Diffie-Hellman calculation acquired an exclusive lock. This greatly improves
  parallelization to multiple cores.

- updown script invocation has been separated into a plugin of its own to
  further slim down the daemon core.

- Separated IKE_SA/CHILD_SA key derivation process into a closed system,
  allowing future implementations to use a secured environment in e.g. kernel
  memory or hardware.

- The kernel interface of charon has been modularized. XFRM NETLINK (default)
  and PFKEY (--enable-kernel-pfkey) interface plugins for the native IPsec
  stack of the Linux 2.6 kernel as well as a PFKEY interface for the KLIPS
  IPsec stack (--enable-kernel-klips) are provided.

- Basic Mobile IPv6 support has been introduced, securing Binding Update
  messages as well as tunneled traffic between Mobile Node and Home Agent.
  The installpolicy=no option allows peaceful cooperation with a dominant
  mip6d daemon and the new type=transport_proxy implements the special MIPv6
  IPsec transport proxy mode where the IKEv2 daemon uses the Care-of-Address
  but the IPsec SA is set up for the Home Address.

- Implemented migration of Mobile IPv6 connections using the KMADDRESS
  field contained in XFRM_MSG_MIGRATE messages sent by the mip6d daemon
  via the Linux 2.6.28 (or appropriately patched) kernel.


strongswan-4.2.8
----------------

- IKEv2 charon daemon supports authentication based on raw public keys
  stored in the SQL database backend. The ipsec listpubkeys command
  lists the available raw public keys via the stroke interface.

- Several MOBIKE improvements: Detect changes in NAT mappings in DPD exchanges,
  handle events if kernel detects NAT mapping changes in UDP-encapsulated
  ESP packets (requires kernel patch), reuse old addesses in MOBIKE updates as
  long as possible and other fixes.

- Fixed a bug in addr_in_subnet() which caused insertion of wrong source
  routes for destination subnets having netwmasks not being a multiple of 8 bits.
  Thanks go to Wolfgang Steudel, TU Ilmenau for reporting this bug.


strongswan-4.2.7
----------------

- Fixed a Denial-of-Service vulnerability where an IKE_SA_INIT message with
  a KE payload containing zeroes only can cause a crash of the IKEv2 charon
  daemon due to a NULL pointer returned by the mpz_export() function of the
  GNU Multiprecision Library (GMP). Thanks go to Mu Dynamics Research Labs
  for making us aware of this problem.

- The new agent plugin provides a private key implementation on top of an
  ssh-agent.

- The NetworkManager plugin has been extended to support certificate client
  authentication using RSA keys loaded from a file or using ssh-agent.

- Daemon capability dropping has been ported to libcap and must be enabled
  explicitly --with-capabilities=libcap. Future version will support the
  newer libcap2 library.

- ipsec listalgs lists the IKEv2 cryptografic algorithms registered with the
  charon keying daemon.


strongswan-4.2.6
----------------

- A NetworkManager plugin allows GUI-based configuration of road-warrior
  clients in a simple way. It features X509 based gateway authentication
  and EAP client authentication, tunnel setup/teardown and storing passwords
  in the Gnome Keyring.

- A new EAP-GTC plugin implements draft-sheffer-ikev2-gtc-00.txt and allows
  username/password authentication against any PAM service on the gateway.
  The new EAP method interacts nicely with the NetworkManager plugin and allows
  client authentication against e.g. LDAP.

- Improved support for the EAP-Identity method. The new ipsec.conf eap_identity
  parameter defines an additional identity to pass to the server in EAP
  authentication.

- The "ipsec statusall" command now lists CA restrictions, EAP
  authentication types and EAP identities.

- Fixed two multithreading deadlocks occurring when starting up
  several hundred tunnels concurrently.

- Fixed the --enable-integrity-test configure option which
  computes a SHA-1 checksum over the libstrongswan library.


strongswan-4.2.5
----------------

- Consistent logging of IKE and CHILD SAs at the audit (AUD) level.

- Improved the performance of the SQL-based virtual IP address pool
  by introducing an additional addresses table. The leases table
  storing only history information has become optional and can be
  disabled by setting charon.plugins.sql.lease_history = no in
  strongswan.conf.

- The XFRM_STATE_AF_UNSPEC flag added to xfrm.h allows IPv4-over-IPv6
  and IPv6-over-IPv4 tunnels with the 2.6.26 and later Linux kernels.

- management of different virtual IP pools for different
  network interfaces have become possible.

- fixed a bug which prevented the assignment of more than 256
  virtual IP addresses from a pool managed by an sql database.

- fixed a bug which did not delete own IPCOMP SAs in the kernel.


strongswan-4.2.4
----------------

- Added statistics functions to ipsec pool --status and ipsec pool --leases
  and input validation checks to various ipsec pool commands.

- ipsec statusall now lists all loaded charon plugins and displays
  the negotiated IKEv2 cipher suite proposals.

- The openssl plugin supports the elliptic curve Diffie-Hellman groups
  19, 20, 21, 25, and 26.

- The openssl plugin supports ECDSA authentication using elliptic curve
  X.509 certificates.

- Fixed a bug in stroke which caused multiple charon threads to close
  the file descriptors during packet transfers over the stroke socket.

- ESP sequence numbers are now migrated in IPsec SA updates handled by
  MOBIKE. Works only with Linux kernels >= 2.6.17.


strongswan-4.2.3
----------------

- Fixed the strongswan.conf path configuration problem that occurred when
  --sysconfig was not set explicitly in ./configure.

- Fixed a number of minor bugs that where discovered during the 4th
  IKEv2 interoperability workshop in San Antonio, TX.


strongswan-4.2.2
----------------

- Plugins for libstrongswan and charon can optionally be loaded according
  to a configuration in strongswan.conf. Most components provide a
  "load = " option followed by a space separated list of plugins to load.
  This allows e.g. the fallback from a hardware crypto accelerator to
  to software-based crypto plugins.

- Charons SQL plugin has been extended by a virtual IP address pool.
  Configurations with a rightsourceip=%poolname setting query a SQLite or
  MySQL database for leases. The "ipsec pool" command helps in administrating
  the pool database. See ipsec pool --help for the available options

- The Authenticated Encryption Algorithms AES-CCM-8/12/16 and AES-GCM-8/12/16
  for ESP are now supported starting with the Linux 2.6.25 kernel. The
  syntax is e.g. esp=aes128ccm12 or esp=aes256gcm16.


strongswan-4.2.1
----------------

- Support for "Hash and URL" encoded certificate payloads has been implemented
  in the IKEv2 daemon charon. Using the "certuribase" option of a CA section
  allows to assign a base URL to all certificates issued by the specified CA.
  The final URL is then built by concatenating that base and the hex encoded
  SHA1 hash of the DER encoded certificate. Note that this feature is disabled
  by default and must be enabled using the option "charon.hash_and_url".

- The IKEv2 daemon charon now supports the "uniqueids" option to close multiple
  IKE_SAs with the same peer. The option value "keep" prefers existing
  connection setups over new ones, where the value "replace" replaces existing
  connections.

- The crypto factory in libstrongswan additionally supports random number
  generators, plugins may provide other sources of randomness. The default
  plugin reads raw random data from /dev/(u)random.

- Extended the credential framework by a caching option to allow plugins
  persistent caching of fetched credentials. The "cachecrl" option has been
  re-implemented.

- The new trustchain verification introduced in 4.2.0 has been parallelized.
  Threads fetching CRL or OCSP information no longer block other threads.

- A new IKEv2 configuration attribute framework has been introduced allowing
  plugins to provide virtual IP addresses, and in the future, other
  configuration attribute services (e.g. DNS/WINS servers).

- The stroke plugin has been extended to provide virtual IP addresses from
  a pool defined in ipsec.conf. The "rightsourceip" parameter now accepts
  address pools in CIDR notation (e.g. 10.1.1.0/24). The parameter also accepts
  the value "%poolname", where "poolname" identifies a pool provided by a
  separate plugin.

- Fixed compilation on uClibc and a couple of other minor bugs.

- Set DPD defaults in ipsec starter to dpd_delay=30s and dpd_timeout=150s.

- The IKEv1 pluto daemon now supports the ESP encryption algorithm CAMELLIA
  with key lengths of 128, 192, and 256 bits, as well as the authentication
  algorithm AES_XCBC_MAC. Configuration example: esp=camellia192-aesxcbc.


strongswan-4.2.0
----------------

- libstrongswan has been modularized to attach crypto algorithms,
  credential implementations (keys, certificates) and fetchers dynamically
  through plugins. Existing code has been ported to plugins:
    - RSA/Diffie-Hellman implementation using the GNU Multi Precision library
    - X509 certificate system supporting CRLs, OCSP and attribute certificates
    - Multiple plugins providing crypto algorithms in software
    - CURL and OpenLDAP fetcher

- libstrongswan gained a relational database API which uses pluggable database
  providers. Plugins for MySQL and SQLite are available.

- The IKEv2 keying daemon charon is more extensible. Generic plugins may provide
  connection configuration, credentials and EAP methods or control the daemon.
  Existing code has been ported to plugins:
    - EAP-AKA, EAP-SIM, EAP-MD5 and EAP-Identity
    - stroke configuration, credential and control (compatible to pluto)
    - XML bases management protocol to control and query the daemon
  The following new plugins are available:
    - An experimental SQL configuration, credential and logging plugin on
      top of either MySQL or SQLite
    - A unit testing plugin to run tests at daemon startup

- The authentication and credential framework in charon has been heavily
  refactored to support modular credential providers, proper
  CERTREQ/CERT payload exchanges and extensible authorization rules.

- The framework of strongSwan Manager has envolved to the web application
  framework libfast (FastCGI Application Server w/ Templates) and is usable
  by other applications.


strongswan-4.1.11
-----------------

- IKE rekeying in NAT situations did not inherit the NAT conditions
  to the rekeyed IKE_SA so that the UDP encapsulation was lost with
  the next CHILD_SA rekeying.

- Wrong type definition of the next_payload variable in id_payload.c
  caused an INVALID_SYNTAX error on PowerPC platforms.

- Implemented IKEv2 EAP-SIM server and client test modules that use
  triplets stored in a file. For details on the configuration see
  the scenario 'ikev2/rw-eap-sim-rsa'.


strongswan-4.1.10
-----------------

- Fixed error in the ordering of the certinfo_t records in the ocsp cache that
  caused multiple entries of the same serial number to be created.

- Implementation of a simple EAP-MD5 module which provides CHAP
  authentication. This may be interesting in conjunction with certificate
  based server authentication, as weak passwords can't be brute forced
  (in contradiction to traditional IKEv2 PSK).

- A complete software based implementation of EAP-AKA, using algorithms
  specified in 3GPP2 (S.S0055). This implementation does not use an USIM,
  but reads the secrets from ipsec.secrets. Make sure to read eap_aka.h
  before using it.

- Support for vendor specific EAP methods using Expanded EAP types. The
  interface to EAP modules has been slightly changed, so make sure to
  check the changes if you're already rolling your own modules.


strongswan-4.1.9
----------------

- The default _updown script now dynamically inserts and removes ip6tables
  firewall rules if leftfirewall=yes is set in IPv6 connections. New IPv6
  net-net and roadwarrior (PSK/RSA) scenarios for both IKEv1 and IKEV2 were
  added.

- Implemented RFC4478 repeated authentication to force EAP/Virtual-IP clients
  to reestablish an IKE_SA within a given timeframe.

- strongSwan Manager supports configuration listing, initiation and termination
  of IKE and CHILD_SAs.

- Fixes and improvements to multithreading code.

- IKEv2 plugins have been renamed to libcharon-* to avoid naming conflicts.
  Make sure to remove the old plugins in $libexecdir/ipsec, otherwise they get
  loaded twice.


strongswan-4.1.8
----------------

- Removed recursive pthread mutexes since uClibc doesn't support them.


strongswan-4.1.7
----------------

- In NAT traversal situations and multiple queued Quick Modes,
  those pending connections inserted by auto=start after the
  port floating from 500 to 4500 were erronously deleted.

- Added a "forceencaps" connection parameter to enforce UDP encapsulation
  to surmount restrictive firewalls. NAT detection payloads are faked to
  simulate a NAT situation and trick the other peer into NAT mode (IKEv2 only).

- Preview of strongSwan Manager, a web based configuration and monitoring
  application. It uses a new XML control interface to query the IKEv2 daemon
  (see http://wiki.strongswan.org/wiki/Manager).

- Experimental SQLite configuration backend which will provide the configuration
  interface for strongSwan Manager in future releases.

- Further improvements to MOBIKE support.


strongswan-4.1.6
----------------

- Since some third party IKEv2 implementations run into
  problems with strongSwan announcing MOBIKE capability per
  default, MOBIKE can be disabled on a per-connection-basis
  using the mobike=no option. Whereas mobike=no disables the
  sending of the MOBIKE_SUPPORTED notification and the floating
  to UDP port 4500 with the IKE_AUTH request even if no NAT
  situation has been detected, strongSwan will still support
  MOBIKE acting as a responder.

- the default ipsec routing table plus its corresponding priority
  used for inserting source routes has been changed from 100 to 220.
  It can be configured using the --with-ipsec-routing-table and
  --with-ipsec-routing-table-prio options.

- the --enable-integrity-test configure option tests the
  integrity of the libstrongswan crypto code during the charon
  startup.

- the --disable-xauth-vid configure option disables the sending
  of the XAUTH vendor ID. This can be used as a workaround when
  interoperating with some Windows VPN clients that get into
  trouble upon reception of an XAUTH VID without eXtended
  AUTHentication having been configured.

- ipsec stroke now supports the rereadsecrets, rereadaacerts,
  rereadacerts, and listacerts options.


strongswan-4.1.5
----------------

- If a DNS lookup failure occurs when resolving right=%<FQDN>
  or right=<FQDN> combined with rightallowany=yes then the
  connection is not updated by ipsec starter thus preventing
  the disruption of an active IPsec connection. Only if the DNS
  lookup successfully returns with a changed IP address the
  corresponding connection definition is updated.

- Routes installed by the keying daemons are now in a separate
  routing table with the ID 100 to avoid conflicts with the main
  table. Route lookup for IKEv2 traffic is done in userspace to ignore
  routes installed for IPsec, as IKE traffic shouldn't get encapsulated.


strongswan-4.1.4
----------------

- The pluto IKEv1 daemon now exhibits the same behaviour as its
  IKEv2 companion charon by inserting an explicit route via the
  _updown script only if a sourceip exists. This is admissible
  since routing through the IPsec tunnel is handled automatically
  by NETKEY's IPsec policies. As a consequence the left|rightnexthop
  parameter is not required any more.

- The new IKEv1 parameter right|leftallowany parameters helps to handle
  the case where both peers possess dynamic IP addresses that are
  usually resolved using DynDNS or a similar service. The configuration

    right=peer.foo.bar
    rightallowany=yes

  can be used by the initiator to start up a connection to a peer
  by resolving peer.foo.bar into the currently allocated IP address.
  Thanks to the rightallowany flag the connection behaves later on
  as

   right=%any

  so that the peer can rekey the connection as an initiator when his
  IP address changes. An alternative notation is

    right=%peer.foo.bar

  which will implicitly set rightallowany=yes.

- ipsec starter now fails more gracefully in the presence of parsing
  errors. Flawed ca and conn section are discarded and pluto is started
  if non-fatal errors only were encountered. If right=%peer.foo.bar
  cannot be resolved by DNS then right=%any will be used so that passive
  connections as a responder are still possible.

- The new pkcs11initargs parameter that can be placed in the
  setup config section of /etc/ipsec.conf allows the definition
  of an argument string that is used with the PKCS#11 C_Initialize()
  function. This non-standard feature is required by the NSS softoken
  library. This patch was contributed by Robert Varga.

- Fixed a bug in ipsec starter introduced by strongswan-2.8.5
  which caused a segmentation fault in the presence of unknown
  or misspelt keywords in ipsec.conf. This bug fix was contributed
  by Robert Varga.

- Partial support for MOBIKE in IKEv2. The initiator acts on interface/
  address configuration changes and updates IKE and IPsec SAs dynamically.


strongswan-4.1.3
----------------

- IKEv2 peer configuration selection now can be based on a given
  certification authority using the rightca= statement.

- IKEv2 authentication based on RSA signatures now can handle multiple
  certificates issued for a given peer ID. This allows a smooth transition
  in the case of a peer certificate renewal.

- IKEv2: Support for requesting a specific virtual IP using leftsourceip on the
  client and returning requested virtual IPs using rightsourceip=%config
  on the server. If the server does not support configuration payloads, the
  client enforces its leftsourceip parameter.

- The ./configure options --with-uid/--with-gid allow pluto and charon
  to drop their privileges to a minimum and change to an other UID/GID. This
  improves the systems security, as a possible intruder may only get the
  CAP_NET_ADMIN capability.

- Further modularization of charon: Pluggable control interface and
  configuration backend modules provide extensibility. The control interface
  for stroke is included, and further interfaces using DBUS (NetworkManager)
  or XML are on the way. A backend for storing configurations in the daemon
  is provided and more advanced backends (using e.g. a database) are trivial
  to implement.

 - Fixed a compilation failure in libfreeswan occurring with Linux kernel
   headers > 2.6.17.


strongswan-4.1.2
----------------

- Support for an additional Diffie-Hellman exchange when creating/rekeying
  a CHILD_SA in IKEv2 (PFS). PFS is enabled when the proposal contains a
  DH group (e.g. "esp=aes128-sha1-modp1536"). Further, DH group negotiation
  is implemented properly for rekeying.

- Support for the AES-XCBC-96 MAC algorithm for IPsec SAs when using IKEv2
  (requires linux >= 2.6.20). It is enabled using e.g. "esp=aes256-aesxcbc".

- Working IPv4-in-IPv6 and IPv6-in-IPv4 tunnels for linux >= 2.6.21.

- Added support for EAP modules which do not establish an MSK.

- Removed the dependencies from the /usr/include/linux/ headers by
  including xfrm.h, ipsec.h, and pfkeyv2.h in the distribution.

- crlNumber is now listed by ipsec listcrls

- The xauth_modules.verify_secret() function now passes the
  connection name.


strongswan-4.1.1
----------------

- Server side cookie support. If to may IKE_SAs are in CONNECTING state,
  cookies are enabled and protect against DoS attacks with faked source
  addresses. Number of IKE_SAs in CONNECTING state is also limited per
  peer address to avoid resource exhaustion. IKE_SA_INIT messages are
  compared to properly detect retransmissions and incoming retransmits are
  detected even if the IKE_SA is blocked (e.g. doing OCSP fetches).

- The IKEv2 daemon charon now supports dynamic http- and ldap-based CRL
  fetching enabled by crlcheckinterval > 0 and caching fetched CRLs
  enabled by cachecrls=yes.

- Added the configuration options --enable-nat-transport which enables
  the potentially insecure NAT traversal for IPsec transport mode and
  --disable-vendor-id which disables the sending of the strongSwan
  vendor ID.

- Fixed a long-standing bug in the pluto IKEv1 daemon which caused
  a segmentation fault if a malformed payload was detected in the
  IKE MR2 message and pluto tried to send an encrypted notification
  message.

- Added the NATT_IETF_02_N Vendor ID in order to support IKEv1 connections
  with Windows 2003 Server which uses a wrong VID hash.


strongswan-4.1.0
----------------

- Support of SHA2_384 hash function for protecting IKEv1
  negotiations and support of SHA2 signatures in X.509 certificates.

- Fixed a serious bug in the computation of the SHA2-512 HMAC
  function. Introduced automatic self-test of all IKEv1 hash
  and hmac functions during pluto startup. Failure of a self-test
  currently issues a warning only but does not exit pluto [yet].

- Support for SHA2-256/384/512 PRF and HMAC functions in IKEv2.

- Full support of CA information sections. ipsec listcainfos
  now shows all collected crlDistributionPoints and OCSP
  accessLocations.

- Support of the Online Certificate Status Protocol (OCSP) for IKEv2.
  This feature requires the HTTP fetching capabilities of the libcurl
  library which must be enabled by setting the --enable-http configure
  option.

- Refactored core of the IKEv2 message processing code, allowing better
  code reuse and separation.

- Virtual IP support in IKEv2 using INTERNAL_IP4/6_ADDRESS configuration
  payload. Additionally, the INTERNAL_IP4/6_DNS attribute is interpreted
  by the requestor and installed in a resolv.conf file.

- The IKEv2 daemon charon installs a route for each IPsec policy to use
  the correct source address even if an application does not explicitly
  specify it.

- Integrated the EAP framework into charon which loads pluggable EAP library
  modules. The ipsec.conf parameter authby=eap initiates EAP authentication
  on the client side, while the "eap" parameter on the server side defines
  the EAP method to use for client authentication.
  A generic client side EAP-Identity module and an EAP-SIM authentication
  module using a third party card reader implementation are included.

- Added client side support for cookies.

- Integrated the fixes done at the IKEv2 interoperability bakeoff, including
  strict payload order, correct INVALID_KE_PAYLOAD rejection and other minor
  fixes to enhance interoperability with other implementations.


strongswan-4.0.7
----------------

- strongSwan now interoperates with the NCP Secure Entry Client,
  the Shrew Soft VPN Client, and the Cisco VPN client, doing both
  XAUTH and Mode Config.

- UNITY attributes are now recognized and UNITY_BANNER is set
  to a default string.


strongswan-4.0.6
----------------

- IKEv1: Support for extended authentication (XAUTH) in combination
  with ISAKMP Main Mode RSA or PSK authentication. Both client and
  server side were implemented. Handling of user credentials can
  be done by a run-time loadable XAUTH module. By default user
  credentials are stored in ipsec.secrets.

- IKEv2: Support for reauthentication when rekeying

- IKEv2: Support for transport mode

- fixed a lot of bugs related to byte order

- various other bugfixes


strongswan-4.0.5
----------------

- IKEv1: Implementation of ModeConfig push mode via the new connection
  keyword modeconfig=push allows interoperability with Cisco VPN gateways.

- IKEv1: The command ipsec statusall now shows "DPD active" for all
  ISAKMP SAs that are under active Dead Peer Detection control.

- IKEv2: Charon's logging and debugging framework has been completely rewritten.
  Instead of logger, special printf() functions are used to directly
  print objects like hosts (%H) identifications (%D), certificates (%Q),
  etc. The number of debugging levels have been reduced to:

    0 (audit), 1 (control), 2 (controlmore),  3 (raw), 4 (private)

  The debugging levels can either be specified statically in ipsec.conf as

    config setup
           charondebug="lib 1, cfg 3, net 2"

  or changed at runtime via stroke as

    ipsec stroke loglevel cfg 2


strongswan-4.0.4
----------------

- Implemented full support for IPv6-in-IPv6 tunnels.

- Added configuration options for dead peer detection in IKEv2. dpd_action
  types "clear", "hold" and "restart" are supported. The dpd_timeout
  value is not used, as the normal retransmission policy applies to
  detect dead peers. The dpd_delay parameter enables sending of empty
  informational message to detect dead peers in case of inactivity.

- Added support for preshared keys in IKEv2. PSK keys configured in
  ipsec.secrets are loaded. The authby parameter specifies the authentication
  method to authentificate ourself, the other peer may use PSK or RSA.

- Changed retransmission policy to respect the keyingtries parameter.

- Added private key decryption. PEM keys encrypted with AES-128/192/256
  or 3DES are supported.

- Implemented DES/3DES algorithms in libstrongswan. 3DES can be used to
  encrypt IKE traffic.

- Implemented SHA-256/384/512 in libstrongswan, allows usage of certificates
  signed with such a hash algorithm.

- Added initial support for updown scripts. The actions up-host/client and
  down-host/client are executed. The leftfirewall=yes parameter
  uses the default updown script to insert dynamic firewall rules, a custom
  updown script may be specified with the leftupdown parameter.


strongswan-4.0.3
----------------

- Added support for the auto=route ipsec.conf parameter and the
  ipsec route/unroute commands for IKEv2. This allows to set up IKE_SAs and
  CHILD_SAs dynamically on demand when traffic is detected by the
  kernel.

- Added support for rekeying IKE_SAs in IKEv2 using the ikelifetime parameter.
  As specified in IKEv2, no reauthentication is done (unlike in IKEv1), only
  new keys are generated using perfect forward secrecy. An optional flag
  which enforces reauthentication will be implemented later.

- "sha" and "sha1" are now treated as synonyms in the ike= and esp=
  algorithm configuration statements.


strongswan-4.0.2
----------------

- Full X.509 certificate trust chain verification has been implemented.
  End entity certificates can be exchanged via CERT payloads. The current
  default is leftsendcert=always, since CERTREQ payloads are not supported
  yet. Optional CRLs must be imported locally into /etc/ipsec.d/crls.

- Added support for leftprotoport/rightprotoport parameters in IKEv2. IKEv2
  would offer more possibilities for traffic selection, but the Linux kernel
  currently does not support it. That's why we stick with these simple
  ipsec.conf rules for now.

- Added Dead Peer Detection (DPD) which checks liveliness of remote peer if no
  IKE or ESP traffic is received. DPD is currently hardcoded (dpdaction=clear,
  dpddelay=60s).

- Initial NAT traversal support in IKEv2. Charon includes NAT detection
  notify payloads to detect NAT routers between the peers. It switches
  to port 4500, uses UDP encapsulated ESP packets, handles peer address
  changes gracefully and sends keep alive message periodically.

- Reimplemented IKE_SA state machine for charon, which allows simultaneous
  rekeying, more shared code, cleaner design, proper retransmission
  and a more extensible code base.

- The mixed PSK/RSA roadwarrior detection capability introduced by the
  strongswan-2.7.0 release necessitated the pre-parsing of the IKE proposal
  payloads by the responder right before any defined IKE Main Mode state had
  been established. Although any form of bad proposal syntax was being correctly
  detected by the payload parser, the subsequent error handler didn't check
  the state pointer before logging current state information, causing an
  immediate crash of the pluto keying daemon due to a NULL pointer.


strongswan-4.0.1
----------------

- Added algorithm selection to charon: New default algorithms for
  ike=aes128-sha-modp2048, as both daemons support it. The default
  for IPsec SAs is now esp=aes128-sha,3des-md5. charon handles
  the ike/esp parameter the same way as pluto. As this syntax does
  not allow specification of a pseudo random function, the same
  algorithm as for integrity is used (currently sha/md5). Supported
  algorithms for IKE:
    Encryption: aes128, aes192, aes256
    Integrity/PRF: md5, sha (using hmac)
    DH-Groups: modp768, 1024, 1536, 2048, 4096, 8192
  and for ESP:
    Encryption: aes128, aes192, aes256, 3des, blowfish128,
                blowfish192, blowfish256
    Integrity: md5, sha1
  More IKE encryption algorithms will come after porting libcrypto into
  libstrongswan.

- initial support for rekeying CHILD_SAs using IKEv2. Currently no
  perfect forward secrecy is used. The rekeying parameters rekey,
  rekeymargin, rekeyfuzz and keylife from ipsec.conf are now supported
  when using IKEv2. WARNING: charon currently is unable to handle
  simultaneous rekeying. To avoid such a situation, use a large
  rekeyfuzz, or even better, set rekey=no on one peer.

- support for host2host, net2net, host2net (roadwarrior) tunnels
  using predefined RSA certificates (see uml scenarios for
  configuration examples).

- new build environment featuring autotools. Features such
  as HTTP, LDAP and smartcard support may be enabled using
  the ./configure script. Changing install directories
  is possible, too. See ./configure --help for more details.

- better integration of charon with ipsec starter, which allows
  (almost) transparent operation with both daemons. charon
  handles ipsec commands up, down, status, statusall, listall,
  listcerts and allows proper load, reload and delete of connections
  via ipsec starter.


strongswan-4.0.0
----------------

- initial support of the IKEv2 protocol. Connections in
  ipsec.conf designated by keyexchange=ikev2 are negotiated
  by the new IKEv2 charon keying daemon whereas those marked
  by keyexchange=ikev1 or the default keyexchange=ike are
  handled thy the IKEv1 pluto keying daemon. Currently only
  a limited subset of functions are available with IKEv2
  (Default AES encryption, authentication based on locally
  imported X.509 certificates, unencrypted private RSA keys
  in PKCS#1 file format, limited functionality of the ipsec
  status command).


strongswan-2.7.0
----------------

- the dynamic iptables rules from the _updown_x509 template
  for KLIPS and the _updown_policy template for NETKEY have
  been merged into the default _updown script. The existing
  left|rightfirewall keyword causes the automatic insertion
  and deletion of ACCEPT rules for tunneled traffic upon
  the successful setup and teardown of an IPsec SA, respectively.
  left|rightfirwall can be used with KLIPS under any Linux 2.4
  kernel or with NETKEY under a Linux kernel version >= 2.6.16
  in conjunction with iptables >= 1.3.5. For NETKEY under a Linux
  kernel version < 2.6.16 which does not support IPsec policy
  matching yet, please continue to use a copy of the _updown_espmark
  template loaded via the left|rightupdown keyword.

- a new left|righthostaccess keyword has been introduced which
  can be used in conjunction with left|rightfirewall and the
  default _updown script. By default leftfirewall=yes inserts
  a bi-directional iptables FORWARD rule for a local client network
  with a netmask different from 255.255.255.255 (single host).
  This does not allow to access the VPN gateway host via its
  internal network interface which is part of the client subnet
  because an iptables INPUT and OUTPUT rule would be required.
  lefthostaccess=yes will cause this additional ACCEPT rules to
  be inserted.

- mixed PSK|RSA roadwarriors are now supported. The ISAKMP proposal
  payload is preparsed in order to find out whether the roadwarrior
  requests PSK or RSA so that a matching connection candidate can
  be found.


strongswan-2.6.4
----------------

- the new _updown_policy template allows ipsec policy based
  iptables firewall rules. Required are iptables version
  >= 1.3.5 and linux kernel >= 2.6.16. This script obsoletes
  the _updown_espmark template, so that no INPUT mangle rules
  are required any more.

- added support of DPD restart mode

- ipsec starter now allows the use of wildcards in include
  statements as e.g. in "include /etc/my_ipsec/*.conf".
  Patch courtesy of Matthias Haas.

- the Netscape OID 'employeeNumber' is now recognized and can be
  used as a Relative Distinguished Name in certificates.


strongswan-2.6.3
----------------

- /etc/init.d/ipsec or /etc/rc.d/ipsec is now a copy of the ipsec
  command and not of ipsec setup any more.

- ipsec starter now supports AH authentication in conjunction with
  ESP encryption. AH authentication is configured in ipsec.conf
  via the auth=ah parameter.

- The command ipsec scencrypt|scdecrypt <args> is now an alias for
  ipsec whack --scencrypt|scdecrypt <args>.

- get_sa_info() now determines for the native netkey IPsec stack
  the exact time of the last use of an active eroute. This information
  is used by the Dead Peer Detection algorithm and is also displayed by
  the ipsec status command.


strongswan-2.6.2
----------------

- running under the native Linux 2.6 IPsec stack, the function
  get_sa_info() is called by ipsec auto --status to display the current
  number of transmitted bytes per IPsec SA.

- get_sa_info() is also used  by the Dead Peer Detection process to detect
  recent ESP activity. If ESP traffic was received from the peer within
  the last dpd_delay interval then no R_Y_THERE notification must be sent.

- strongSwan now supports the Relative Distinguished Name "unstructuredName"
  in ID_DER_ASN1_DN identities. The following notations are possible:

    rightid="unstructuredName=John Doe"
    rightid="UN=John Doe"

- fixed a long-standing bug which caused PSK-based roadwarrior connections
  to segfault in the function id.c:same_id() called by keys.c:get_secret()
  if an FQDN, USER_FQDN, or Key ID was defined, as in the following example.

  conn rw
       right=%any
       rightid=@foo.bar
       authby=secret

- the ipsec command now supports most ipsec auto commands (e.g. ipsec listall).

- ipsec starter didn't set host_addr and client.addr ports in whack msg.

- in order to guarantee backwards-compatibility with the script-based
  auto function (e.g. auto --replace), the ipsec starter scripts stores
  the defaultroute information in the temporary file /var/run/ipsec.info.

- The compile-time option USE_XAUTH_VID enables the sending of the XAUTH
  Vendor ID which is expected by Cisco PIX 7 boxes that act as IKE Mode Config
  servers.

- the ipsec starter now also recognizes the parameters authby=never and
  type=passthrough|pass|drop|reject.


strongswan-2.6.1
----------------

- ipsec starter now supports the also parameter which allows
  a modular structure of the connection definitions. Thus
  "ipsec start" is now ready to replace "ipsec setup".


strongswan-2.6.0
----------------

- Mathieu Lafon's popular ipsec starter tool has been added to the
  strongSwan distribution. Many thanks go to Stephan Scholz from astaro
  for his integration work. ipsec starter is a C program which is going
  to replace the various shell and awk starter scripts (setup, _plutoload,
  _plutostart, _realsetup, _startklips, _confread, and auto). Since
  ipsec.conf is now parsed only once, the starting of multiple tunnels is
  accelerated tremedously.

- Added support of %defaultroute to the ipsec starter. If the IP address
  changes, a HUP signal to the ipsec starter will automatically
  reload pluto's connections.

- moved most compile time configurations from pluto/Makefile to
  Makefile.inc by defining the options USE_LIBCURL, USE_LDAP,
  USE_SMARTCARD, and USE_NAT_TRAVERSAL_TRANSPORT_MODE.

- removed the ipsec verify and ipsec newhostkey commands

- fixed some 64-bit issues in formatted print statements

- The scepclient functionality implementing the Simple Certificate
  Enrollment Protocol (SCEP) is nearly complete but hasn't been
  documented yet.


strongswan-2.5.7
----------------

- CA certicates are now automatically loaded from a smartcard
  or USB crypto token and appear in the ipsec auto --listcacerts
  listing.


strongswan-2.5.6
----------------

- when using "ipsec whack --scencrypt <data>" with  a PKCS#11
  library that does not support the C_Encrypt() Cryptoki
  function (e.g. OpenSC), the RSA encryption is done in
  software using the public key fetched from the smartcard.

- The scepclient function now allows to define the
  validity of a self-signed certificate using the --days,
  --startdate, and --enddate options. The default validity
  has been changed from one year to five years.


strongswan-2.5.5
----------------

- the config setup parameter pkcs11proxy=yes opens pluto's PKCS#11
  interface to other applications for RSA encryption and decryption
  via the whack interface. Notation:

  ipsec whack --scencrypt <data>
             [--inbase  16|hex|64|base64|256|text|ascii]
             [--outbase 16|hex|64|base64|256|text|ascii]
             [--keyid <keyid>]

  ipsec whack --scdecrypt <data>
             [--inbase  16|hex|64|base64|256|text|ascii]
             [--outbase 16|hex|64|base64|256|text|ascii]
             [--keyid <keyid>]

  The default setting for inbase and outbase is hex.

  The new proxy interface can be used for securing symmetric
  encryption keys required by the cryptoloop or dm-crypt
  disk encryption schemes, especially in the case when
  pkcs11keepstate=yes causes pluto to lock the pkcs11 slot
  permanently.

- if the file /etc/ipsec.secrets is lacking during the startup of
  pluto then the root-readable file /etc/ipsec.d/private/myKey.der
  containing a 2048 bit RSA private key and a matching self-signed
  certificate stored in the file /etc/ipsec.d/certs/selfCert.der
  is automatically generated by calling the function

  ipsec scepclient --out pkcs1 --out cert-self

  scepclient was written by Jan Hutter and Martin Willi, students
  at the University of Applied Sciences in Rapperswil, Switzerland.


strongswan-2.5.4
----------------

- the current extension of the PKCS#7 framework introduced
  a parsing error in PKCS#7 wrapped X.509 certificates that are
  e.g. transmitted by Windows XP when multi-level CAs are used.
  the parsing syntax has been fixed.

- added a patch by Gerald Richter which tolerates multiple occurrences
  of the ipsec0 interface when using KLIPS.


strongswan-2.5.3
----------------

- with gawk-3.1.4 the word "default2 has become a protected
  keyword for use in switch statements and cannot be used any
  more in the strongSwan scripts. This problem has been
  solved by renaming "default" to "defaults" and "setdefault"
  in the scripts _confread and auto, respectively.

- introduced the parameter leftsendcert with the values

  always|yes (the default, always send a cert)
  ifasked    (send the cert only upon a cert request)
  never|no   (never send a cert, used for raw RSA keys and
              self-signed certs)

- fixed the initialization of the ESP key length to a default of
  128 bits in the case that the peer does not send a key length
   attribute for AES encryption.

- applied Herbert Xu's uniqueIDs patch

- applied Herbert Xu's CLOEXEC patches


strongswan-2.5.2
----------------

- CRLs can now be cached also in the case when the issuer's
  certificate does not contain a subjectKeyIdentifier field.
  In that case the subjectKeyIdentifier is computed by pluto as the
  160 bit SHA-1 hash of the issuer's public key in compliance
  with section 4.2.1.2 of RFC 3280.

- Fixed a bug introduced by strongswan-2.5.1 which eliminated
  not only multiple Quick Modes of a given connection but also
  multiple connections between two security gateways.


strongswan-2.5.1
----------------

- Under the native IPsec of the Linux 2.6 kernel, a %trap eroute
  installed either by setting auto=route in ipsec.conf or by
  a connection put into hold, generates an XFRM_AQUIRE event
  for each packet that wants to use the not-yet exisiting
  tunnel. Up to now each XFRM_AQUIRE event led to an entry in
  the Quick Mode queue, causing multiple IPsec SA to be
  established in rapid succession. Starting with strongswan-2.5.1
  only a single IPsec SA is established per host-pair connection.

- Right after loading the PKCS#11 module, all smartcard slots are
  searched for certificates. The result can be viewed using
  the command

    ipsec auto --listcards

  The certificate objects found in the slots are numbered
  starting with #1, #2, etc. This position number can be used to address
  certificates (leftcert=%smartcard) and keys (: PIN %smartcard)
  in ipsec.conf and ipsec.secrets, respectively:

    %smartcard      (selects object #1)
    %smartcard#1    (selects object #1)
    %smartcard#3    (selects object #3)

  As an alternative the existing retrieval scheme can be used:

    %smartcard:45   (selects object with id=45)
    %smartcard0     (selects first object in slot 0)
    %smartcard4:45  (selects object in slot 4 with id=45)

- Depending on the settings of CKA_SIGN and CKA_DECRYPT
  private key flags either C_Sign() or C_Decrypt() is used
  to generate a signature.

- The output buffer length parameter siglen in C_Sign()
  is now initialized to the actual size of the output
  buffer prior to the function call. This fixes the
  CKR_BUFFER_TOO_SMALL error that could occur when using
  the OpenSC PKCS#11 module.

- Changed the initialization of the PKCS#11 CK_MECHANISM in
  C_SignInit() to mech  = { CKM_RSA_PKCS, NULL_PTR, 0 }.

- Refactored the RSA public/private key code and transferred it
  from keys.c to the new pkcs1.c file as a preparatory step
  towards the release of the SCEP client.


strongswan-2.5.0
----------------

- The loading of a PKCS#11 smartcard library module during
  runtime does not require OpenSC library functions any more
  because the corresponding code has been integrated into
  smartcard.c. Also the RSAREF pkcs11 header files have been
  included in a newly created pluto/rsaref directory so that
  no external include path has to be defined any longer.

- A long-awaited feature has been implemented at last:
  The local caching of CRLs fetched via HTTP or LDAP, activated
  by the parameter cachecrls=yes in the config setup section
  of ipsec.conf. The dynamically fetched CRLs are stored under
  a unique file name containing the issuer's subjectKeyID
  in /etc/ipsec.d/crls.

- Applied a one-line patch courtesy of Michael Richardson
  from the Openswan project which fixes the kernel-oops
  in KLIPS when an snmp daemon is running on the same box.


strongswan-2.4.4
----------------

- Eliminated null length CRL distribution point strings.

- Fixed a trust path evaluation bug introduced with 2.4.3


strongswan-2.4.3
----------------

- Improved the joint OCSP / CRL revocation policy.
  OCSP responses have precedence over CRL entries.

- Introduced support of CRLv2 reason codes.

- Fixed a bug with key-pad equipped readers which caused
  pluto to prompt for the pin via the console when the first
  occasion to enter the pin via the key-pad was missed.

- When pluto is built with LDAP_V3 enabled, the library
  liblber required by newer versions of openldap is now
  included.


strongswan-2.4.2
----------------

- Added the _updown_espmark template which requires all
  incoming ESP traffic to be marked with a default mark
  value of 50.

- Introduced the pkcs11keepstate parameter in the config setup
  section of ipsec.conf. With pkcs11keepstate=yes the PKCS#11
  session and login states are kept as long as possible during
  the lifetime of pluto. This means that a PIN entry via a key
  pad has to be done only once.

- Introduced the pkcs11module parameter in the config setup
  section of ipsec.conf which specifies the PKCS#11 module
  to be used with smart cards. Example:

    pkcs11module=/usr/lib/pkcs11/opensc-pkcs11.lo

- Added support of smartcard readers equipped with a PIN pad.

- Added patch by Jay Pfeifer which detects when netkey
  modules have been statically built into the Linux 2.6 kernel.

- Added two patches by Herbert Xu. The first uses ip xfrm
  instead of setkey to flush the IPsec policy database. The
  second sets the optional flag in inbound IPComp SAs only.

- Applied Ulrich Weber's patch which fixes an interoperability
  problem between native IPsec and KLIPS systems caused by
  setting the replay window to 32 instead of 0 for ipcomp.


strongswan-2.4.1
----------------

- Fixed a bug which caused an unwanted Mode Config request
  to be initiated in the case where "right" was used to denote
  the local side in ipsec.conf and "left" the remote side,
  contrary to the recommendation that "right" be remote and
  "left" be"local".


strongswan-2.4.0a
-----------------

- updated Vendor ID to strongSwan-2.4.0

- updated copyright statement to include David Buechi and
  Michael Meier


strongswan-2.4.0
----------------

- strongSwan now communicates with attached smartcards and
  USB crypto tokens via the standardized PKCS #11 interface.
  By default the OpenSC library from www.opensc.org is used
  but any other PKCS#11 library could be dynamically linked.
  strongSwan's PKCS#11 API was implemented by David Buechi
  and Michael Meier, both graduates of the Zurich University
  of Applied Sciences in Winterthur, Switzerland.

- When a %trap eroute is triggered by an outgoing IP packet
  then the native IPsec stack of the Linux 2.6 kernel [often/
  always?] returns an XFRM_ACQUIRE message with an undefined
  protocol family field and the connection setup fails.
  As a workaround IPv4 (AF_INET) is now assumed.

- the results of the UML test scenarios are now enhanced
  with block diagrams of the virtual network topology used
  in a particular test.


strongswan-2.3.2
----------------

- fixed IV used to decrypt informational messages.
  This bug was introduced with Mode Config functionality.

- fixed NCP Vendor ID.

- undid one of Ulrich Weber's maximum udp size patches
  because it caused a segmentation fault with NAT-ed
  Delete SA messages.

- added UML scenarios wildcards and attr-cert which
  demonstrate the implementation of IPsec policies based
  on wildcard parameters contained in Distinguished Names and
  on X.509 attribute certificates, respectively.


strongswan-2.3.1
----------------

- Added basic Mode Config functionality

- Added Mathieu Lafon's patch which upgrades the status of
  the NAT-Traversal implementation to RFC 3947.

- The _startklips script now also loads the xfrm4_tunnel
  module.

- Added Ulrich Weber's netlink replay window size and
  maximum udp size patches.

- UML testing now uses the Linux 2.6.10 UML kernel by default.


strongswan-2.3.0
----------------

- Eric Marchionni and Patrik Rayo, both recent graduates from
  the Zuercher Hochschule Winterthur in Switzerland, created a
  User-Mode-Linux test setup for strongSwan. For more details
  please read the INSTALL and README documents in the testing
  subdirectory.

- Full support of group attributes based on X.509 attribute
  certificates. Attribute certificates can be generated
  using the openac facility. For more details see

  man ipsec_openac.

  The group attributes can be used in connection definitions
  in order to give IPsec access to specific user groups.
  This is done with the new parameter left|rightgroups as in

  rightgroups="Research, Sales"

  giving access to users possessing the group attributes
  Research or Sales, only.

- In Quick Mode clients with subnet mask /32 are now
  coded as IP_V4_ADDRESS or IP_V6_ADDRESS. This should
  fix rekeying problems with the SafeNet/SoftRemote and NCP
  Secure Entry Clients.

- Changed the defaults of the ikelifetime and keylife parameters
  to 3h and 1h, respectively. The maximum allowable values are
  now both set to 24 h.

- Suppressed notification wars between two IPsec peers that
  could e.g. be triggered by incorrect ISAKMP encryption.

- Public RSA keys can now have identical IDs if either the
  issuing CA or the serial number is different. The serial
  number of a certificate is now shown by the command

  ipsec auto --listpubkeys


strongswan-2.2.2
----------------

- Added Tuomo Soini's sourceip feature which allows a strongSwan
  roadwarrior to use a fixed Virtual IP (see README section 2.6)
  and reduces the well-known four tunnel case on VPN gateways to
  a single tunnel definition (see README section 2.4).

- Fixed a bug occurring with NAT-Traversal enabled when the responder
  suddenly turns initiator and the initiator cannot find a matching
  connection because of the floated IKE port 4500.

- Removed misleading ipsec verify command from barf.

- Running under the native IP stack, ipsec --version now shows
  the Linux kernel version (courtesy to the Openswan project).


strongswan-2.2.1
----------------

- Introduced the ipsec auto --listalgs monitoring command which lists
  all currently registered IKE and ESP algorithms.

- Fixed a bug in the ESP algorithm selection occurring when the strict flag
  is set and the first proposed transform does not match.

- Fixed another deadlock in the use of the lock_certs_and_keys() mutex,
  occurring when a smartcard is present.

- Prevented that a superseded Phase1 state can trigger a DPD_TIMEOUT event.

- Fixed the printing of the notification names (null)

- Applied another of Herbert Xu's Netlink patches.


strongswan-2.2.0
----------------

- Support of Dead Peer Detection. The connection parameter

    dpdaction=clear|hold

  activates DPD for the given connection.

- The default Opportunistic Encryption (OE) policy groups are not
  automatically included anymore. Those wishing to activate OE can include
  the policy group with the following statement in ipsec.conf:

    include /etc/ipsec.d/examples/oe.conf

  The default for [right|left]rsasigkey is now set to %cert.

- strongSwan now has a Vendor ID of its own which can be activated
  using the compile option VENDORID

- Applied Herbert Xu's patch which sets the compression algorithm correctly.

- Applied Herbert Xu's patch fixing an ESPINUDP problem

- Applied Herbert Xu's patch setting source/destination port numbers.

- Reapplied one of Herbert Xu's NAT-Traversal patches which got
  lost during the migration from SuperFreeS/WAN.

- Fixed a deadlock in the use of the lock_certs_and_keys() mutex.

- Fixed the unsharing of alg parameters when instantiating group
  connection.


strongswan-2.1.5
----------------

- Thomas Walpuski made me aware of a potential DoS attack via
  a PKCS#7-wrapped certificate bundle which could overwrite valid CA
  certificates in Pluto's authority certificate store. This vulnerability
  was fixed by establishing trust in CA candidate certificates up to a
  trusted root CA prior to insertion into Pluto's chained list.

- replaced the --assign option by the -v option in the auto awk script
  in order to make it run with mawk under debian/woody.


strongswan-2.1.4
----------------

- Split of the status information between ipsec auto  --status (concise)
  and ipsec auto --statusall (verbose). Both commands can be used with
  an optional connection selector:

    ipsec auto --status[all] <connection_name>

- Added the description of X.509 related features to the ipsec_auto(8)
  man page.

- Hardened the ASN.1 parser in debug mode, especially the printing
  of malformed distinguished names.

- The size of an RSA public key received in a certificate is now restricted to

    512 bits <= modulus length <= 8192 bits.

- Fixed the debug mode enumeration.


strongswan-2.1.3
----------------

- Fixed another PKCS#7 vulnerability which could lead to an
  endless loop while following the X.509 trust chain.


strongswan-2.1.2
----------------

- Fixed the PKCS#7 vulnerability discovered by Thomas Walpuski
  that accepted end certificates having identical issuer and subject
  distinguished names in a multi-tier X.509 trust chain.


strongswan-2.1.1
----------------

- Removed all remaining references to ipsec_netlink.h in KLIPS.


strongswan-2.1.0
----------------

- The new "ca" section allows to define the following parameters:

  ca kool
     cacert=koolCA.pem                   # cacert of kool CA
     ocspuri=http://ocsp.kool.net:8001   # ocsp server
     ldapserver=ldap.kool.net            # default ldap server
     crluri=http://www.kool.net/kool.crl # crl distribution point
     crluri2="ldap:///O=Kool, C= .."     # crl distribution point #2
     auto=add                            # add, ignore

  The ca definitions can be monitored via the command

     ipsec auto --listcainfos

- Fixed cosmetic corruption of /proc filesystem by integrating
  D. Hugh Redelmeier's freeswan-2.06 kernel fixes.


strongswan-2.0.2
----------------

- Added support for the 818043 NAT-Traversal update of Microsoft's
  Windows 2000/XP IPsec client which sends an ID_FQDN during Quick Mode.

- A symbolic link to libcrypto is now added in the kernel sources
  during kernel compilation

- Fixed a couple of 64 bit issues (mostly casts to int).
  Thanks to Ken Bantoft who checked my sources on a 64 bit platform.

- Replaced s[n]printf() statements in the kernel by ipsec_snprintf().
  Credits go to D. Hugh Redelmeier, Michael Richardson, and Sam Sgro
  of the FreeS/WAN team who solved this problem with the 2.4.25 kernel.


strongswan-2.0.1
----------------

- an empty ASN.1 SEQUENCE OF or SET OF object (e.g. a subjectAltName
  certificate extension which contains no generalName item)  can cause
  a pluto crash. This bug has been fixed. Additionally the ASN.1 parser has
  been hardened to make it more robust against malformed ASN.1 objects.

- applied Herbert Xu's NAT-T patches which fixes NAT-T under the native
  Linux 2.6 IPsec stack.


strongswan-2.0.0
----------------

- based on freeswan-2.04, x509-1.5.3, nat-0.6c, alg-0.8.1rc12<|MERGE_RESOLUTION|>--- conflicted
+++ resolved
@@ -35,18 +35,16 @@
   In contrast to our own DER parser, OpenSSL can handle BER files, which is
   required for interoperability of our scepclient with EJBCA.
 
-<<<<<<< HEAD
+- Support for the proprietary IKEv1 fragmentation extension has been added.
+  Fragments are always handled on receipt but only sent if supported by the peer
+  and if enabled with the new fragmentation ipsec.conf option.
+
 - IKEv1 in charon can now parse certificates received in PKCS#7 containers and
   supports NAT traversal as used by Windows clients. Patches courtesy of
   Volker Rümelin.
 
 - The new rdrand plugin provides a high quality / high performance random
   source using the Intel rdrand instruction found on Ivy Bridge processors.
-=======
-- Support for the proprietary IKEv1 fragmentation extension has been added.
-  Fragments are always handled on receipt but only sent if supported by the peer
-  and if enabled with the new fragmentation ipsec.conf option.
->>>>>>> f31b4180
 
 strongswan-5.0.1
 ----------------
